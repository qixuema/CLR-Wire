resume_training: false
from_start: false

epochs: 100
batch_size: 384
lr: 0.0001

num_workers: 64
grad_accum_every: 2
max_grad_norm: 1.
num_gpus: 8

val_every_epoch: 2
save_every_epoch: 1
log_every_step: 20

use_wandb_tracking: false
wandb_project_name: flow_matching
wandb_run_name: test


DATA:
    train_set_file_path: /studio/datasets/abc/dataset/wireframe_latent/train
    val_set_file_path: /studio/datasets/abc/dataset/wireframe_latent/val
    gen_path: /studio/datasets/abc/gen/wireframes
    replication: 1

    use_partial_pc: false

MODEL:
    in_channels: 16
    hidden_size: 768
    depth: 12
    num_heads: 12
    mlp_ratio: 4.0
    learn_sigma: True

    latent_num: 64

    condition_on_points: false
    condition_on_img: false

    checkpoint_folder: checkpoints/checkpoints_flow_matching
<<<<<<< HEAD
    checkpoint_file_name: model.pt

SAMPLING:
    mode: SDE

    # num
    batch_size: 16
    iter_num: 2
=======
    checkpoint_file_name: model-100.pt

SAMPLING:
    batch_size: 16
>>>>>>> d332a50f
<|MERGE_RESOLUTION|>--- conflicted
+++ resolved
@@ -41,7 +41,6 @@
     condition_on_img: false
 
     checkpoint_folder: checkpoints/checkpoints_flow_matching
-<<<<<<< HEAD
     checkpoint_file_name: model.pt
 
 SAMPLING:
@@ -49,10 +48,4 @@
 
     # num
     batch_size: 16
-    iter_num: 2
-=======
-    checkpoint_file_name: model-100.pt
-
-SAMPLING:
-    batch_size: 16
->>>>>>> d332a50f
+    iter_num: 2